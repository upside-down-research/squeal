//! Simple Query Builder for Rust
//!
//! Provides a straightforward way to build SQL queries in Rust.
//! Conceptually, you build a list of properly termed objects in a "Query" object, and then
//! call the sql() method on the Query object to get the SQL string.
//!
//! Escape hatches are built in to allow you to use any SQL you want and have it integrated properly.
//!
//! Part of the design goal is not to use attributes, macros, or other "magic" to make this work.
//!
//! "Keep it simple & stupid."
//!
//! # Examples
//!
//! ```
//! use squeal::*;
//!
//! let result = Query {
//!      select: Some(Select::new(Columns::Star)),
//!      from: Some(FromSource::Table("table")),
//!      where_clause: Some(Term::Condition(
//!        Box::new(Term::Atom("a")),
//!      Op::O("<>"),
//!      Box::new(Term::Atom("b")))),
//!      group_by: None,
//!     having: None,
//!     order_by: None,
//!     limit: None,
//!     offset: None,
//!     for_update: false,
//! }.sql();
//!
//! assert_eq!(result, "SELECT * FROM table WHERE a <> b");
//! ```
//! Note the verbosity of the Enum scoping. This is not intentional and an artifact of
//! this still being in early development.
//!
//! Example using Q() fluent interface:
//! ```
//! use squeal::*;
//! let mut qb = Q();
//! let result = qb.select(vec!["a", "sum(b)"])
//!   .from("the_table")
//!   .where_(Term::Condition(
//!      Box::new(Term::Atom("a")),
//!      Op::O(">"),
//!      Box::new(Term::Atom("10"))))
//!   .group_by(vec!["b"])
//!   .having(Term::Condition(
//!      Box::new(Term::Atom("a")),
//!      Op::O(">"),
//!      Box::new(Term::Atom("1000"))))
//!   .limit(19)
//!   .offset(10);
//! let q = result.build();
//! assert_eq!(q.sql(), "SELECT a, sum(b) FROM the_table WHERE a > 10 GROUP BY b HAVING a > 1000 LIMIT 19 OFFSET 10");
//!
//!


/// The Sql trait is implemented by all objects that can be used in a query.
/// It provides a single method, sql(), that returns a String.
///
/// This is not intended to be implemented by the user.
pub trait Sql {
    /// Returns the fragment which will be assembled in the given query.
    fn sql(&self) -> String;
}

/// The Build trait is used by the XBuilder structs to build the X struct.
/// This is a means of providing a nice factory/fluent interface.
pub trait Build {
    /// Builds the final struct from the builder
    fn build(&self) -> Self;
}

/// The Parameterized trait provides PostgreSQL parameter placeholder generation.
/// Implemented by all query builder structs to provide consistent param() API.
pub trait Parameterized {
    /// Returns the next PostgreSQL parameter placeholder ($1, $2, $3, etc.)
    /// Each builder maintains its own isolated counter.
    fn param(&mut self) -> String;
}

/// A single expression in a SELECT clause
#[derive(Clone)]
pub enum SelectExpression<'a> {
    /// A simple column name or expression
    Column(&'a str),
    /// A subquery with an optional alias
    Subquery(Box<Query<'a>>, Option<&'a str>),
}

impl<'a> Sql for SelectExpression<'a> {
    fn sql(&self) -> String {
        match self {
            SelectExpression::Column(col) => col.to_string(),
            SelectExpression::Subquery(query, alias) => {
                if let Some(a) = alias {
                    format!("({}) AS {}", query.sql(), a)
                } else {
                    format!("({})", query.sql())
                }
            }
        }
    }
}

/// The Columns enum is used to specify which columns to select.
///
/// It is used in the Select struct.
///
/// # Examples
///
/// Wildcard:
/// ```
/// use squeal::*;
/// let result = Select::new(Columns::Star).sql();
/// assert_eq!(result, "*");
/// ```
///
/// Specific columns:
/// ```
/// use squeal::*;
/// let result = Select::new(Columns::Selected(vec!["a", "b"])).sql();
/// assert_eq!(result, "a, b");
/// ```
#[derive(Clone)]
pub enum Columns<'a> {
    /// Wildcard selector (*)
    Star,
    /// Specific column names
    Selected(Vec<&'a str>),
    /// Mix of columns and subqueries
    Expressions(Vec<SelectExpression<'a>>),
}

impl<'a> Sql for Columns<'a> {
    fn sql(&self) -> String {
        match &self {
            Columns::Star => "*".to_string(),
            Columns::Selected(v) => v.join(", ").to_string(),
<<<<<<< HEAD
=======
            Columns::Expressions(exprs) => {
                exprs.iter()
                    .map(|e| e.sql())
                    .collect::<Vec<String>>()
                    .join(", ")
            }
>>>>>>> f4d1903e
        }
    }
}

/// The Select struct is used to specify which columns to select.
/// It is used in the Query struct.
///
/// It is constructed with the Columns enum.
///
/// For examples, see the Columns enum.
///
/// It does not currently support DISTINCT, functions, or other SELECT features besides simple
/// projection.
#[derive(Clone)]
pub struct Select<'a> {
    /// The columns to select
    pub cols: Columns<'a>,
}

impl<'a> Select<'a> {
<<<<<<< HEAD
    pub fn new(c: Columns<'a>) -> Select<'a> {
=======
    /// Creates a new Select with the given columns
    ///
    /// # Example
    /// ```
    /// use squeal::*;
    /// let select = Select::new(Columns::Star);
    /// assert_eq!(select.sql(), "*");
    /// ```
    pub fn new(c: Columns) -> Select {
>>>>>>> f4d1903e
        Select { cols: c }
    }
}

impl<'a> Sql for Select<'a> {
    fn sql(&self) -> String {
        self.cols.sql()
    }
}

/// The Op enum is used to specify the operator in a condition.
/// It is used in the Term struct.
///
/// The Op::O variant is an escape hatch to allow you to use any operator you want.
#[derive(Clone)]
pub enum Op<'a> {
    /// Logical AND operator
    And,
    /// Logical OR operator
    Or,
    /// Equality operator (=)
    Equals,
    /// Not equals operator (!=)
    NotEquals,
    /// Greater than operator (>)
    GreaterThan,
    /// Less than operator (<)
    LessThan,
    /// Greater than or equal operator (>=)
    GreaterOrEqual,
    /// Less than or equal operator (<=)
    LessOrEqual,
    /// LIKE operator for pattern matching
    Like,
    /// IN operator for set membership
    In,
    /// EXISTS operator for subquery existence testing
    Exists,
    /// NOT EXISTS operator for subquery non-existence testing
    NotExists,
    /// ANY operator for comparing against any value in a subquery
    Any,
    /// ALL operator for comparing against all values in a subquery
    All,
    /// Custom operator escape hatch
    O(&'a str),
}

impl<'a> Sql for Op<'a> {
    fn sql(&self) -> String {
        match &self {
            Op::And => "AND",
            Op::Or => "OR",
            Op::Equals => "=",
            Op::NotEquals => "!=",
            Op::GreaterThan => ">",
            Op::LessThan => "<",
            Op::GreaterOrEqual => ">=",
            Op::LessOrEqual => "<=",
            Op::Like => "LIKE",
            Op::In => "IN",
            Op::Exists => "EXISTS",
            Op::NotExists => "NOT EXISTS",
            Op::Any => "ANY",
            Op::All => "ALL",
            Op::O(s) => s,
        }
            .to_string()
    }
}

/// The Term enum is used to specify a condition in a query (WHERE clause).
/// It is used in the Query struct.
///
/// A Term can be an atom, a condition, parentheses or null. Observant minds might notice that
/// this is a fragment of a grammar and simply a reified syntax tree.
///
/// # Examples
///
/// Atom:
/// ```
/// use squeal::*;
/// let result = Term::Atom("a").sql();
/// assert_eq!(result, "a");
/// ```
///
/// A number of different conditions and complex combinations:
/// ```
/// use squeal::*;
/// let result = Term::Condition(
///    Box::new(Term::Atom("a")),
///   Op::O("<>"),
/// Box::new(Term::Atom("b")),
/// ).sql();
/// assert_eq!(result, "a <> b");
/// ```
/// An example setting up `a = b AND (c = d OR e <> f)`:
///
/// ```
/// use squeal::*;
/// let result = Term::Condition(
///   Box::new(Term::Atom("a")),
/// Op::Equals,
/// Box::new(Term::Condition(
///   Box::new(Term::Atom("b")),
/// Op::And,
/// Box::new(Term::Parens(Box::new(Term::Condition(
///  Box::new(Term::Atom("c")),
/// Op::Equals,
/// Box::new(Term::Condition(
/// Box::new(Term::Atom("d")),
/// Op::Or,
/// Box::new(Term::Atom("e")),
/// ))))))))).sql();
/// assert_eq!(result, "a = b AND (c = d OR e)");
/// ```
///
///
///
#[derive(Clone)]
pub enum Term<'a> {
    /// An atom is a single identifier.
    Atom(&'a str),
    /// A condition is a combination of two terms and an operator.
    Condition(Box<Term<'a>>, Op<'a>, Box<Term<'a>>),
    /// A parenthesized term.
    Parens(Box<Term<'a>>),
    /// A null term.
    Null,
    /// A subquery that can be used in WHERE clauses
    Subquery(Box<Query<'a>>),
}

impl<'a> Sql for Term<'a> {
    fn sql(&self) -> String {
        match &self {
            Term::Atom(s) => s.to_string(),
            Term::Condition(t1, op, t2) => format!("{} {} {}", t1.sql(), op.sql(), t2.sql()),
            Term::Null => "".to_string(),
            Term::Parens(t) => format!("({})", t.sql()),
            Term::Subquery(q) => format!("({})", q.sql()),
        }
    }
}

// Helper functions for building WHERE clauses ergonomically

/// Creates an equality condition (=)
pub fn eq<'a>(left: &'a str, right: &'a str) -> Term<'a> {
    Term::Condition(
        Box::new(Term::Atom(left)),
        Op::Equals,
        Box::new(Term::Atom(right))
    )
}

/// Creates a not-equals condition (!=)
pub fn ne<'a>(left: &'a str, right: &'a str) -> Term<'a> {
    Term::Condition(
        Box::new(Term::Atom(left)),
        Op::NotEquals,
        Box::new(Term::Atom(right))
    )
}

/// Creates a greater-than condition (>)
pub fn gt<'a>(left: &'a str, right: &'a str) -> Term<'a> {
    Term::Condition(
        Box::new(Term::Atom(left)),
        Op::GreaterThan,
        Box::new(Term::Atom(right))
    )
}

/// Creates a less-than condition (<)
pub fn lt<'a>(left: &'a str, right: &'a str) -> Term<'a> {
    Term::Condition(
        Box::new(Term::Atom(left)),
        Op::LessThan,
        Box::new(Term::Atom(right))
    )
}

/// Creates a greater-than-or-equal condition (>=)
pub fn gte<'a>(left: &'a str, right: &'a str) -> Term<'a> {
    Term::Condition(
        Box::new(Term::Atom(left)),
        Op::GreaterOrEqual,
        Box::new(Term::Atom(right))
    )
}

/// Creates a less-than-or-equal condition (<=)
pub fn lte<'a>(left: &'a str, right: &'a str) -> Term<'a> {
    Term::Condition(
        Box::new(Term::Atom(left)),
        Op::LessOrEqual,
        Box::new(Term::Atom(right))
    )
}

/// Creates a LIKE condition
pub fn like<'a>(left: &'a str, right: &'a str) -> Term<'a> {
    Term::Condition(
        Box::new(Term::Atom(left)),
        Op::Like,
        Box::new(Term::Atom(right))
    )
}

/// Combines two terms with AND
pub fn and<'a>(left: Term<'a>, right: Term<'a>) -> Term<'a> {
    Term::Condition(
        Box::new(left),
        Op::And,
        Box::new(right)
    )
}

/// Combines two terms with OR
pub fn or<'a>(left: Term<'a>, right: Term<'a>) -> Term<'a> {
    Term::Condition(
        Box::new(left),
        Op::Or,
        Box::new(right)
    )
}

/// Wraps a term in parentheses
pub fn parens<'a>(term: Term<'a>) -> Term<'a> {
    Term::Parens(Box::new(term))
}

// Convenience functions for common SQL patterns

/// Creates an IN clause
/// Example: in_("status", vec!["'active'", "'pending'"]) => "status IN ('active', 'pending')"
pub fn in_<'a>(column: &'a str, values: Vec<&'a str>) -> Term<'a> {
    let values_str = values.join(", ");
    Term::Atom(Box::leak(format!("{} IN ({})", column, values_str).into_boxed_str()))
}

/// Creates a BETWEEN clause
/// Example: between("age", "18", "65") => "age BETWEEN 18 AND 65"
pub fn between<'a>(column: &'a str, low: &'a str, high: &'a str) -> Term<'a> {
    Term::Atom(Box::leak(format!("{} BETWEEN {} AND {}", column, low, high).into_boxed_str()))
}

/// Creates an IS NULL condition
/// Example: is_null("deleted_at") => "deleted_at IS NULL"
pub fn is_null<'a>(column: &'a str) -> Term<'a> {
    Term::Atom(Box::leak(format!("{} IS NULL", column).into_boxed_str()))
}

/// Creates an IS NOT NULL condition
/// Example: is_not_null("created_at") => "created_at IS NOT NULL"
pub fn is_not_null<'a>(column: &'a str) -> Term<'a> {
    Term::Atom(Box::leak(format!("{} IS NOT NULL", column).into_boxed_str()))
}

// Nested query helpers

/// Creates an EXISTS condition with a subquery
/// Example: exists(subquery) => "EXISTS (SELECT ...)"
pub fn exists<'a>(subquery: Query<'a>) -> Term<'a> {
    let sql = format!("EXISTS ({})", subquery.sql());
    Term::Atom(Box::leak(sql.into_boxed_str()))
}

/// Creates a NOT EXISTS condition with a subquery
/// Example: not_exists(subquery) => "NOT EXISTS (SELECT ...)"
pub fn not_exists<'a>(subquery: Query<'a>) -> Term<'a> {
    let sql = format!("NOT EXISTS ({})", subquery.sql());
    Term::Atom(Box::leak(sql.into_boxed_str()))
}

/// Creates an IN condition with a subquery
/// Example: in_subquery("user_id", subquery) => "user_id IN (SELECT ...)"
pub fn in_subquery<'a>(column: &'a str, subquery: Query<'a>) -> Term<'a> {
    Term::Condition(
        Box::new(Term::Atom(column)),
        Op::In,
        Box::new(Term::Subquery(Box::new(subquery)))
    )
}

/// Creates a comparison with ANY (subquery)
/// Example: any("price", Op::GreaterThan, subquery) => "price > ANY (SELECT ...)"
pub fn any<'a>(column: &'a str, op: Op<'a>, subquery: Query<'a>) -> Term<'a> {
    let sql = format!("{} {} ANY ({})", column, op.sql(), subquery.sql());
    Term::Atom(Box::leak(sql.into_boxed_str()))
}

/// Creates a comparison with ALL (subquery)
/// Example: all("price", Op::LessThan, subquery) => "price < ALL (SELECT ...)"
pub fn all<'a>(column: &'a str, op: Op<'a>, subquery: Query<'a>) -> Term<'a> {
    let sql = format!("{} {} ALL ({})", column, op.sql(), subquery.sql());
    Term::Atom(Box::leak(sql.into_boxed_str()))
}

// PostgreSQL parameter helpers

/// Returns a PostgreSQL parameter placeholder
/// Example: p(1) => "$1", p(2) => "$2"
pub fn p(n: usize) -> String {
    format!("${}", n)
}

/// PostgreSQL parameter counter for auto-sequencing
/// Automatically generates $1, $2, $3, etc. as you call seq()
///
/// # Example
/// ```
/// use squeal::*;
/// let mut pg = PgParams::new();
/// let p1 = pg.seq();  // "$1"
/// let p2 = pg.seq();  // "$2"
/// let mut qb = Q();
/// let query = qb
///     .select(vec!["*"])
///     .from("users")
///     .where_(and(
///         eq("id", &p1),
///         eq("status", &p2)
///     ))
///     .build();
/// assert_eq!(query.sql(), "SELECT * FROM users WHERE id = $1 AND status = $2");
/// ```
pub struct PgParams {
    count: usize,
}

impl PgParams {
    /// Creates a new parameter counter starting at 0
    pub fn new() -> Self {
        PgParams { count: 0 }
    }

    /// Returns the next parameter placeholder ($1, $2, $3, etc.)
    pub fn seq(&mut self) -> String {
        self.count += 1;
        format!("${}", self.count)
    }
}

impl Default for PgParams {
    fn default() -> Self {
        Self::new()
    }
}

/// The Having struct is used to specify the having clause in a query.
/// It is used in the Query struct.
///
/// It is constructed with a Term, similar to a Where clause.
#[derive(Clone)]
pub struct Having<'a> {
    /// The condition for the HAVING clause
    pub term: Term<'a>,
}

impl<'a> Having<'a> {
<<<<<<< HEAD
=======
    /// Creates a new Having clause with the given term
    ///
    /// # Example
    /// ```
    /// use squeal::*;
    /// let having = Having::new(gt("count", "5"));
    /// assert_eq!(having.sql(), "count > 5");
    /// ```
>>>>>>> f4d1903e
    pub fn new(t: Term<'a>) -> Having<'a> {
        Having { term: t }
    }
}

impl<'a> Sql for Having<'a> {
    fn sql(&self) -> String {
        self.term.sql().to_string()
    }
}


/// The OrderedColumn enum is used to specify the order by clause in a query.
/// It is used in the OrderBy struct.
/// It is used to specify the columns, and optionally, whether they are ascending or descending.
#[derive(Clone)]
pub enum OrderedColumn<'a> {
    /// Ascending order
    Asc(&'a str),
    /// Descending order
    Desc(&'a str),
}

/// The OrderBy struct is used to specify the order by clause in a query.
/// It is used in the Query struct.
/// It is used to specify the columns, and optionally, whether they are ascending or descending.
/// Each column can be ascending or descending
#[derive(Clone)]
pub struct OrderBy<'a> {
    /// List of columns with their sort order
    pub columns: Vec<OrderedColumn<'a>>,
}

impl<'a> Sql for OrderBy<'a> {
    fn sql(&self) -> String {
        let mut result = "ORDER BY ".to_string();
        let mut first = true;
        for c in &self.columns {
            if !first {
                result.push_str(", ");
            }
            first = false;
            match c {
                OrderedColumn::Asc(s) => result.push_str(&format!("{} ASC", s)),
                OrderedColumn::Desc(s) => result.push_str(&format!("{} DESC", s)),
            }
        }
        result
    }
}


/// The FromSource enum represents the source of data in a FROM clause.
/// It can be either a simple table name or a subquery with an alias.
///
/// # Examples
///
/// Simple table:
/// ```
/// use squeal::*;
/// let from = FromSource::Table("users");
/// assert_eq!(from.sql(), "users");
/// ```
///
/// Subquery with alias:
/// ```
/// use squeal::*;
/// let subquery = Query {
///     select: Some(Select::new(Columns::Star)),
///     from: Some(FromSource::Table("users")),
///     where_clause: None,
///     group_by: None,
///     having: None,
///     order_by: None,
///     limit: None,
///     offset: None,
///     for_update: false,
/// };
/// let from = FromSource::Subquery(Box::new(subquery), "u");
/// assert_eq!(from.sql(), "(SELECT * FROM users) AS u");
/// ```
#[derive(Clone)]
pub enum FromSource<'a> {
    /// A simple table name
    Table(&'a str),
    /// A subquery with an alias
    Subquery(Box<Query<'a>>, &'a str),
}

impl<'a> Sql for FromSource<'a> {
    fn sql(&self) -> String {
        match self {
            FromSource::Table(table) => table.to_string(),
            FromSource::Subquery(query, alias) => format!("({}) AS {}", query.sql(), alias),
        }
    }
}

/// The Query struct is the top-level object that represents a query.
/// The user is expected to construct the Query object and then call the sql() method to get the
/// SQL string.
///
#[derive(Clone)]
pub struct Query<'a> {
    /// The select clause.
    pub select: Option<Select<'a>>,
    /// The table name for the select clause.
    pub from: Option<FromSource<'a>>,
    /// The conditions for the where clause, if it exists.
    pub where_clause: Option<Term<'a>>,
    /// The columns to group by, if any.
    pub group_by: Option<Vec<&'a str>>,
    /// The having clause conditions, if any.
    pub having: Option<Having<'a>>,
    /// The order by clause, if any.
    pub order_by: Option<OrderBy<'a>>,
    /// The maximum number of rows to return.
    pub limit: Option<u64>,
    /// The number of rows to skip.
    pub offset: Option<u64>,
    /// Whether to lock rows with FOR UPDATE.
    pub for_update: bool,
}

/// The QueryBuilder struct is a fluent interface for building a Query.
/// It is not intended to be used directly, but rather through the Q() function.
/// See the integration_test.rs for an example of usage.
pub struct QueryBuilder<'a> {
    /// The select clause
    pub select: Option<Select<'a>>,
    /// The table to select from
    pub from: Option<FromSource<'a>>,
    /// The WHERE clause conditions
    pub where_clause: Option<Term<'a>>,
    /// The columns to GROUP BY
    pub group_by: Option<Vec<&'a str>>,
    /// The HAVING clause conditions
    pub having: Option<Having<'a>>,
    /// The ORDER BY clause
    pub order_by: Option<OrderBy<'a>>,
    /// The LIMIT value
    pub limit: Option<u64>,
    /// The OFFSET value
    pub offset: Option<u64>,
    /// Whether to use FOR UPDATE
    pub for_update: bool,
    /// PostgreSQL parameter counter
    pub params: PgParams,
}

/// The Q function is a fluent interface for building a Query.
/// The user is expected to construct the Query object and then call the sql() method to get the SQL string.
/// The goal is any valid construction of a QueryBuilder is a valid Query and will, at least, syntactically, be valid SQL.
#[allow(non_snake_case)]
pub fn Q<'a>() -> QueryBuilder<'a> {
    QueryBuilder {
        select: None,
        from: None,
        where_clause: None,
        group_by: None,
        having: None,
        order_by: None,
        limit: None,
        offset: None,
        for_update: false,
        params: PgParams::new(),
    }
}

impl<'a> QueryBuilder<'a> {
    /// Builds the final Query from this builder
    ///
    /// # Example
    /// ```
    /// use squeal::*;
    /// let mut qb = Q();
    /// let query = qb.select(vec!["*"]).from("users").build();
    /// assert_eq!(query.sql(), "SELECT * FROM users");
    /// ```
    pub fn build(&self) -> Query<'a> {
        Query {
            select: self.select.clone(),
            from: self.from,
            where_clause: self.where_clause.clone(),
            group_by: self.group_by.clone(),
            having: self.having.clone(),
            order_by: self.order_by.clone(),
            limit: self.limit,
            offset: self.offset,
            for_update: self.for_update,
        }
    }
<<<<<<< HEAD
=======
    /// Sets the columns to SELECT
    ///
    /// # Example
    /// ```
    /// use squeal::*;
    /// let mut qb = Q();
    /// let query = qb.select(vec!["id", "name"]).from("users").build();
    /// assert_eq!(query.sql(), "SELECT id, name FROM users");
    /// ```
>>>>>>> f4d1903e
    pub fn select(&'a mut self, cols: Vec<&'a str>) -> &'a mut QueryBuilder<'a> {
        self.select = Some(Select::new(Columns::Selected(cols)));
        self
    }
<<<<<<< HEAD
    pub fn from(&'a mut self, table: &'a str) -> &'a mut QueryBuilder<'a> {
        self.from = Some(table);
        self
    }
=======

    /// Sets the SELECT clause with expressions (columns and/or subqueries)
    ///
    /// # Example
    /// ```
    /// use squeal::*;
    /// let subquery = Query {
    ///     select: Some(Select::new(Columns::Selected(vec!["COUNT(*)"]))),
    ///     from: Some(FromSource::Table("orders")),
    ///     where_clause: None,
    ///     group_by: None,
    ///     having: None,
    ///     order_by: None,
    ///     limit: None,
    ///     offset: None,
    ///     for_update: false,
    /// };
    /// let mut qb = Q();
    /// let query = qb.select_expressions(vec![
    ///     SelectExpression::Column("id"),
    ///     SelectExpression::Subquery(Box::new(subquery), Some("order_count"))
    /// ]).from("users").build();
    /// assert_eq!(query.sql(), "SELECT id, (SELECT COUNT(*) FROM orders) AS order_count FROM users");
    /// ```
    pub fn select_expressions(&'a mut self, exprs: Vec<SelectExpression<'a>>) -> &'a mut QueryBuilder<'a> {
        self.select = Some(Select::new(Columns::Expressions(exprs)));
        self
    }
    /// Sets the table to SELECT FROM
    ///
    /// # Example
    /// ```
    /// use squeal::*;
    /// let mut qb = Q();
    /// let query = qb.select(vec!["*"]).from("products").build();
    /// assert_eq!(query.sql(), "SELECT * FROM products");
    /// ```
    pub fn from(&'a mut self, table: &'a str) -> &'a mut QueryBuilder<'a> {
        self.from = Some(FromSource::Table(table));
        self
    }

    /// Sets a subquery as the FROM source
    ///
    /// # Example
    /// ```
    /// use squeal::*;
    /// let subquery = Query {
    ///     select: Some(Select::new(Columns::Star)),
    ///     from: Some(FromSource::Table("users")),
    ///     where_clause: None,
    ///     group_by: None,
    ///     having: None,
    ///     order_by: None,
    ///     limit: None,
    ///     offset: None,
    ///     for_update: false,
    /// };
    /// let mut qb = Q();
    /// let query = qb.select(vec!["*"]).from_subquery(subquery, "u").build();
    /// assert_eq!(query.sql(), "SELECT * FROM (SELECT * FROM users) AS u");
    /// ```
    pub fn from_subquery(&'a mut self, subquery: Query<'a>, alias: &'a str) -> &'a mut QueryBuilder<'a> {
        self.from = Some(FromSource::Subquery(Box::new(subquery), alias));
        self
    }
    /// Sets the WHERE clause
    ///
    /// # Example
    /// ```
    /// use squeal::*;
    /// let mut qb = Q();
    /// let query = qb.select(vec!["*"]).from("users").where_(eq("id", "1")).build();
    /// assert_eq!(query.sql(), "SELECT * FROM users WHERE id = 1");
    /// ```
>>>>>>> f4d1903e
    pub fn where_(&'a mut self, term: Term<'a>) -> &'a mut QueryBuilder<'a> {
        self.where_clause = Some(term);
        self
    }
<<<<<<< HEAD
=======

    /// Sets WHERE clause only if the Option contains Some value
    /// Useful for conditional/dynamic query building
    pub fn where_opt(&'a mut self, term: Option<Term<'a>>) -> &'a mut QueryBuilder<'a> {
        if let Some(t) = term {
            self.where_clause = Some(t);
        }
        self
    }

    /// Adds a condition to the WHERE clause with AND
    /// If no WHERE clause exists yet, this becomes the first condition
    /// Otherwise, it ANDs the new condition with the existing one
    pub fn and_where(&'a mut self, term: Term<'a>) -> &'a mut QueryBuilder<'a> {
        match &self.where_clause {
            None => self.where_clause = Some(term),
            Some(existing) => {
                self.where_clause = Some(Term::Condition(
                    Box::new(existing.clone()),
                    Op::And,
                    Box::new(term)
                ));
            }
        }
        self
    }

    /// Sets the GROUP BY clause
    ///
    /// # Example
    /// ```
    /// use squeal::*;
    /// let mut qb = Q();
    /// let query = qb.select(vec!["category", "count(*)"]).from("products").group_by(vec!["category"]).build();
    /// assert_eq!(query.sql(), "SELECT category, count(*) FROM products GROUP BY category");
    /// ```
>>>>>>> f4d1903e
    pub fn group_by(&'a mut self, cols: Vec<&'a str>) -> &'a mut QueryBuilder<'a> {
        self.group_by = Some(cols);
        self
    }
<<<<<<< HEAD
=======
    /// Sets the HAVING clause
    ///
    /// # Example
    /// ```
    /// use squeal::*;
    /// let mut qb = Q();
    /// let query = qb.select(vec!["category", "count(*)"]).from("products").group_by(vec!["category"]).having(gt("count(*)", "5")).build();
    /// assert_eq!(query.sql(), "SELECT category, count(*) FROM products GROUP BY category HAVING count(*) > 5");
    /// ```
>>>>>>> f4d1903e
    pub fn having(&'a mut self, term: Term<'a>) -> &'a mut QueryBuilder<'a> {
        self.having = Some(Having::new(term));
        self
    }
<<<<<<< HEAD
=======
    /// Sets the ORDER BY clause
    ///
    /// # Example
    /// ```
    /// use squeal::*;
    /// let mut qb = Q();
    /// let query = qb.select(vec!["*"]).from("users").order_by(vec![OrderedColumn::Desc("created_at")]).build();
    /// assert_eq!(query.sql(), "SELECT * FROM users ORDER BY created_at DESC");
    /// ```
>>>>>>> f4d1903e
    pub fn order_by(&'a mut self, cols: Vec<OrderedColumn<'a>>) -> &'a mut QueryBuilder<'a> {
        self.order_by = Some(OrderBy { columns: cols });
        self
    }
<<<<<<< HEAD
=======
    /// Sets the LIMIT clause
    ///
    /// # Example
    /// ```
    /// use squeal::*;
    /// let mut qb = Q();
    /// let query = qb.select(vec!["*"]).from("users").limit(10).build();
    /// assert_eq!(query.sql(), "SELECT * FROM users LIMIT 10");
    /// ```
>>>>>>> f4d1903e
    pub fn limit(&'a mut self, limit: u64) -> &'a mut QueryBuilder<'a> {
        self.limit = Some(limit);
        self
    }
<<<<<<< HEAD
=======
    /// Sets the OFFSET clause
    ///
    /// # Example
    /// ```
    /// use squeal::*;
    /// let mut qb = Q();
    /// let query = qb.select(vec!["*"]).from("users").offset(20).build();
    /// assert_eq!(query.sql(), "SELECT * FROM users OFFSET 20");
    /// ```
>>>>>>> f4d1903e
    pub fn offset(&'a mut self, offset: u64) -> &'a mut QueryBuilder<'a> {
        self.offset = Some(offset);
        self
    }
<<<<<<< HEAD
=======
    /// Adds FOR UPDATE to lock selected rows
    ///
    /// # Example
    /// ```
    /// use squeal::*;
    /// let mut qb = Q();
    /// let query = qb.select(vec!["*"]).from("users").for_update().build();
    /// assert_eq!(query.sql(), "SELECT * FROM users FOR UPDATE");
    /// ```
>>>>>>> f4d1903e
    pub fn for_update(&'a mut self) -> &'a mut QueryBuilder<'a> {
        self.for_update = true;
        self
    }
}

impl<'a> Parameterized for QueryBuilder<'a> {
    fn param(&mut self) -> String {
        self.params.seq()
    }
}

impl<'a> Sql for Query<'a> {
    fn sql(&self) -> String {
        let mut result = String::new();

        if let Some(select) = &self.select {
            result.push_str(&format!("SELECT {}", select.sql()));
        }
        if let Some(from) = &self.from {
            result.push_str(&format!(" FROM {}", from.sql()));
        }
        if let Some(conditions) = &self.where_clause {
            result.push_str(&format!(" WHERE {}", conditions.sql()));
        }
        if let Some(group_by) = &self.group_by {
            result.push_str(&format!(" GROUP BY {}", group_by.join(", ")));
        }
        if let Some(having) = &self.having {
            result.push_str(&format!(" HAVING {}", having.sql()));
        }
        if let Some(order_by) = &self.order_by {
            result.push_str(&format!(" {}", order_by.sql()));
        }
        if let Some(limit) = &self.limit {
            result.push_str(&format!(" LIMIT {}", limit));
        }
        if let Some(offset) = &self.offset {
            result.push_str(&format!(" OFFSET {}", offset));
        }
        if self.for_update {
            result.push_str(" FOR UPDATE");
        }
        result
    }
}

/// CreateTable is used to specify a create table query.
pub struct CreateTable<'a> {
    /// The name of the table to create
    pub table: &'a str,
    /// The columns to create. Note that they must be syntactically correct.
    pub columns: Vec<String>,
}

impl<'a> Sql for CreateTable<'a> {
    fn sql(&self) -> String {
        let mut result = format!("CREATE TABLE {} (", self.table);
        let mut first = true;
        for c in &self.columns {
            if !first {
                result.push_str(", ");
            }
            first = false;
            result.push_str(&c.to_string());
        }
        result.push(')');
        result
    }
}

/// DropTable is used to specify a drop table query.
pub struct DropTable<'a> {
    /// The name of the table to drop
    pub table: &'a str,
}

impl<'a> Sql for DropTable<'a> {
    fn sql(&self) -> String {
        let result = format!("DROP TABLE {}", self.table);
        result
    }
}

/// The TableBuilder struct is a fluent interface for building a Table.
/// Tables can be built into DROP or CREATE forms.
<<<<<<< HEAD
pub struct TableBuilder<'a> {
    pub table: &'a str,
=======
pub struct TableBuilder {
    /// The table name
    pub table: String,
    /// Column definitions (each inner Vec represents one column definition)
>>>>>>> f4d1903e
    pub columns: Vec<Vec<String>>,
}

/// Defines a fluent interface for building a Table.
#[allow(non_snake_case)]
pub fn T<'a>(s: &'a str) -> TableBuilder<'a> {
    TableBuilder {
        table: s,
        columns: Vec::new(),
    }
}

<<<<<<< HEAD
impl<'a> TableBuilder<'a> {
    pub fn build_create_table(&self) -> CreateTable<'a> {
=======
impl TableBuilder {
    /// Builds a CREATE TABLE statement
    ///
    /// # Example
    /// ```
    /// use squeal::*;
    /// let mut tb = T("users");
    /// let create = tb.column("id", "serial", vec![]).build_create_table();
    /// assert_eq!(create.sql(), "CREATE TABLE users (id serial)");
    /// ```
    pub fn build_create_table(&self) -> CreateTable<'_> {
>>>>>>> f4d1903e
        let mut table_cols = Vec::new();
        for c in &self.columns {
            table_cols.push(c.join(" "));
        }
        CreateTable {
            table: self.table,
            columns: table_cols,
        }
    }
<<<<<<< HEAD
    pub fn build_drop_table(&self) -> DropTable<'a> {
=======
    /// Builds a DROP TABLE statement
    ///
    /// # Example
    /// ```
    /// use squeal::*;
    /// let mut tb = T("users");
    /// let drop = tb.build_drop_table();
    /// assert_eq!(drop.sql(), "DROP TABLE users");
    /// ```
    pub fn build_drop_table(&self) -> DropTable<'_> {
>>>>>>> f4d1903e
        DropTable {
            table: self.table,
        }
    }
<<<<<<< HEAD
    pub fn table(&mut self, table: &'a str) -> &mut TableBuilder<'a> {
        self.table = table;
        self
    }
    pub fn column(&mut self, column: &str, datatype: &str, other: Vec<&str>) -> &mut TableBuilder<'a> {
=======
    /// Changes the table name
    ///
    /// # Example
    /// ```
    /// use squeal::*;
    /// let mut builder = T("old_name");
    /// builder.table("new_name".to_string());
    /// let create = builder.build_create_table();
    /// assert_eq!(create.sql(), "CREATE TABLE new_name ()");
    /// ```
    pub fn table(&mut self, table: String) -> &mut TableBuilder {
        self.table = table.clone();
        self
    }
    /// Adds a column definition
    ///
    /// # Example
    /// ```
    /// use squeal::*;
    /// let mut tb = T("users");
    /// let create = tb.column("id", "serial", vec!["PRIMARY KEY"])
    ///     .build_create_table();
    /// assert_eq!(create.sql(), "CREATE TABLE users (id serial PRIMARY KEY)");
    /// ```
    pub fn column(&mut self, column: &str, datatype: &str, other: Vec<&str>) -> &mut TableBuilder {
>>>>>>> f4d1903e
        let mut col = vec![column, datatype];
        col.extend(other);
        let str_cols = col.iter().map(|s| s.to_string()).collect();
        self.columns.push(str_cols);
        self
    }
}


/// The Insert struct is used to specify an insert query.
/// The user is expect to construct the Insert object and then call the sql() method to
/// get the SQL string.
///
///  # Examples
/// ```
/// use squeal::*;
/// let result = Insert {
///    table: "table",
///    columns: vec!["a", "b"],
///    values: vec!["1", "2"],
///    returning: None,
/// }.sql();
/// assert_eq!(result, "INSERT INTO table (a, b) VALUES (1, 2)");
/// ```
/// Note that the values are not escaped, so you must do that yourself.
/// If using a prepared statement, you will have to specify the Placeholder and pass in the values to
/// the execution call at the callsite rather than the preparation site.
#[derive(Clone)]
pub struct Insert<'a> {
    /// The table name for the insert clause.
    pub table: &'a str,
    /// The columns to insert.
    pub columns: Vec<&'a str>,
    /// The values to insert.
    pub values: Vec<&'a str>,
    /// Optional RETURNING clause columns
    pub returning: Option<Columns<'a>>,
}

impl<'a> Sql for Insert<'a> {
    fn sql(&self) -> String {
        let mut result = format!("INSERT INTO {} (", self.table);
        let mut first = true;
        for c in &self.columns {
            if !first {
                result.push_str(", ");
            }
            first = false;
            result.push_str(c.as_ref());
        }
        result.push_str(") VALUES (");
        let mut first = true;
        for v in &self.values {
            if !first {
                result.push_str(", ");
            }
            first = false;
            result.push_str(v.as_ref());
        }
        result.push(')');

        if self.returning.is_some() {
            result.push_str(&format!(" RETURNING {}", self.returning.as_ref().unwrap().sql()));
        }

        result
    }
}

/// Builder for constructing INSERT statements with a fluent interface
pub struct InsertBuilder<'a> {
    table: &'a str,
    columns: Vec<&'a str>,
    values: Vec<&'a str>,
    returning: Option<Columns<'a>>,
    params: PgParams,
}

/// Defines a fluent interface for building an Insert.
/// The user is expect to construct the Insert object and then call the sql() method to
/// get the SQL string.
///
/// # Example
/// ```
/// use squeal::*;
/// let result = I("table")
///    .columns(vec!["a", "b"])
///    .values(vec!["1", "2"])
///    .build()
///    .sql();
/// assert_eq!(result, "INSERT INTO table (a, b) VALUES (1, 2)");
/// ```
///
#[allow(non_snake_case)]
pub fn I<'a>(table: &'a str) -> InsertBuilder<'a> {
    InsertBuilder {
        table,
        columns: Vec::new(),
        values: Vec::new(),
        returning: None,
        params: PgParams::new(),
    }
}

impl<'a> InsertBuilder<'a> {
<<<<<<< HEAD
    pub fn build(&self) -> Insert<'a> {
=======
    /// Builds the final Insert statement
    ///
    /// # Example
    /// ```
    /// use squeal::*;
    /// let mut ib = I("users");
    /// let insert = ib.columns(vec!["name"]).values(vec!["'Alice'"]).build();
    /// assert_eq!(insert.sql(), "INSERT INTO users (name) VALUES ('Alice')");
    /// ```
    pub fn build(&self) -> Insert<'_> {
>>>>>>> f4d1903e
        Insert {
            table: self.table,
            columns: self.columns.clone(),
            values: self.values.clone(),
            returning: self.returning.clone(),
        }
    }
<<<<<<< HEAD
=======
    /// Sets the columns to insert into
    ///
    /// # Example
    /// ```
    /// use squeal::*;
    /// let mut ib = I("users");
    /// let insert = ib.columns(vec!["name", "email"]).values(vec!["'Alice'", "'alice@example.com'"]).build();
    /// assert_eq!(insert.sql(), "INSERT INTO users (name, email) VALUES ('Alice', 'alice@example.com')");
    /// ```
>>>>>>> f4d1903e
    pub fn columns(&'a mut self, columns: Vec<&'a str>) -> &'a mut InsertBuilder<'a> {
        for c in columns {
            self.columns.push(c);
        }
        self
    }
<<<<<<< HEAD
=======
    /// Sets the values to insert
    ///
    /// # Example
    /// ```
    /// use squeal::*;
    /// let mut ib = I("users");
    /// let insert = ib.columns(vec!["name"]).values(vec!["'Bob'"]).build();
    /// assert_eq!(insert.sql(), "INSERT INTO users (name) VALUES ('Bob')");
    /// ```
>>>>>>> f4d1903e
    pub fn values(&'a mut self, values: Vec<&'a str>) -> &'a mut InsertBuilder<'a> {
        for v in values {
            self.values.push(v);
        }
        self
    }
<<<<<<< HEAD
=======
    /// Sets the RETURNING clause
    ///
    /// # Example
    /// ```
    /// use squeal::*;
    /// let mut ib = I("users");
    /// let insert = ib.columns(vec!["name"]).values(vec!["'Charlie'"]).returning(Columns::Star).build();
    /// assert_eq!(insert.sql(), "INSERT INTO users (name) VALUES ('Charlie') RETURNING *");
    /// ```
>>>>>>> f4d1903e
    pub fn returning(&'a mut self, columns: Columns<'a>) -> &'a mut InsertBuilder<'a> {
        self.returning = Some(columns);
        self
    }
}

impl<'a> Parameterized for InsertBuilder<'a> {
    fn param(&mut self) -> String {
        self.params.seq()
    }
}


/// The Update struct is used to specify an update query.
/// The user is expect to construct the Update object and then call the sql() method to
/// get the SQL string.
///
#[derive(Clone)]
pub struct Update<'a> {
    /// The table name for the update clause.
    pub table: &'a str,
    /// The columns to update.
    pub columns: Vec<&'a str>,
    /// The values to update.
    pub values: Vec<&'a str>,
    /// A table expression allowing columns from other tables to appear in the WHERE condition and
    /// update expressions. -- pg 16 docs.
    pub from: Option<&'a str>,
    /// The conditions for the where clause, if it exists.
    pub where_clause: Option<Term<'a>>,
    /// The columns to return, if any
    pub returning: Option<Columns<'a>>,
}

impl<'a> Sql for Update<'a> {
    fn sql(&self) -> String {
        let mut result = format!("UPDATE {} SET ", self.table);
        let mut first = true;
        for (c, v) in self.columns.iter().zip(self.values.iter()) {
            if !first {
                result.push_str(", ");
            }
            first = false;
            result.push_str(&format!("{} = {}", c, v));
        }
        if let Some(from) = &self.from {
            result.push_str(&format!(" FROM {}", from));
        }
        if let Some(conditions) = &self.where_clause {
            result.push_str(&format!(" WHERE {}", conditions.sql()));
        }
        if let Some(returning) = &self.returning {
            result.push_str(&format!(" RETURNING {}", returning.sql()));
        }
        result
    }
}

/// The UpdateBuilder struct is a fluent interface for building an Update.
/// It is not intended to be used directly, but rather through the U() function.
/// See the integration_test.rs for an example of usage.
pub struct UpdateBuilder<'a> {
    table: &'a str,
    columns: Vec<&'a str >,
    values: Vec<&'a str>,
    from: Option<&'a str>,
    where_clause: Option<Term<'a>>,
    returning: Option<Columns<'a>>,
    params: PgParams,
}

/// Defines a fluent interface for building an Update.
/// The user is expect to construct the Update object and then call the sql() method to
/// get the SQL string.
///
/// # Example
/// ```
/// use squeal::*;
/// let mut u = U("table");
/// let result = u
///   .columns(vec!["a", "b"])
///   .values(vec!["1", "2"])
///   .where_(Term::Condition(
///     Box::new(Term::Atom("a")),
///     Op::Equals,
///     Box::new(Term::Atom("b"))))
///   .build();
/// assert_eq!(result.sql(), "UPDATE table SET a = 1, b = 2 WHERE a = b");
/// ```
///
#[allow(non_snake_case)]
pub fn U<'a>(table: &'a str) -> UpdateBuilder<'a> {
    UpdateBuilder {
        table,
        columns: Vec::new(),
        values: Vec::new(),
        from: None,
        where_clause: None,
        returning: None,
        params: PgParams::new(),
    }
}
impl<'a> UpdateBuilder<'a> {
<<<<<<< HEAD
=======
    /// Sets column-value pairs for the UPDATE statement
    /// This is more ergonomic than using separate columns() and values() methods
    /// as it keeps column-value pairs together, preventing mismatches.
    pub fn set(&'a mut self, pairs: Vec<(&'a str, &'a str)>) -> &'a mut UpdateBuilder<'a> {
        for (col, val) in pairs {
            self.columns.push(col);
            self.values.push(val);
        }
        self
    }

    /// Sets the columns to update (use with values())
    ///
    /// # Example
    /// ```
    /// use squeal::*;
    /// let mut ub = U("users");
    /// let update = ub.columns(vec!["name"]).values(vec!["'David'"]).build();
    /// assert_eq!(update.sql(), "UPDATE users SET name = 'David'");
    /// ```
>>>>>>> f4d1903e
    pub fn columns(&'a mut self, columns: Vec<&'a str>) -> &'a mut UpdateBuilder<'a> {
        for c in columns {
            self.columns.push(c);
        }
        self
    }
<<<<<<< HEAD
=======
    /// Sets the values to update (use with columns())
    ///
    /// # Example
    /// ```
    /// use squeal::*;
    /// let mut ub = U("users");
    /// let update = ub.columns(vec!["email"]).values(vec!["'new@example.com'"]).build();
    /// assert_eq!(update.sql(), "UPDATE users SET email = 'new@example.com'");
    /// ```
>>>>>>> f4d1903e
    pub fn values(&'a mut self, values: Vec<&'a str>) -> &'a mut UpdateBuilder<'a> {
        for v in values {
            self.values.push(v);
        }
        self
    }
<<<<<<< HEAD
=======
    /// Sets the FROM clause for PostgreSQL UPDATE...FROM syntax
    ///
    /// # Example
    /// ```
    /// use squeal::*;
    /// let mut ub = U("users");
    /// let update = ub.set(vec![("active", "false")]).from("banned").where_(eq("users.id", "banned.user_id")).build();
    /// assert_eq!(update.sql(), "UPDATE users SET active = false FROM banned WHERE users.id = banned.user_id");
    /// ```
>>>>>>> f4d1903e
    pub fn from(&'a mut self, from: &'a str) -> &'a mut UpdateBuilder<'a> {
        self.from = Some(from);
        self
    }
<<<<<<< HEAD
=======
    /// Sets the WHERE clause
    ///
    /// # Example
    /// ```
    /// use squeal::*;
    /// let mut ub = U("users");
    /// let update = ub.set(vec![("active", "false")]).where_(eq("id", "5")).build();
    /// assert_eq!(update.sql(), "UPDATE users SET active = false WHERE id = 5");
    /// ```
>>>>>>> f4d1903e
    pub fn where_(&'a mut self, term: Term<'a>) -> &'a mut UpdateBuilder<'a> {
        self.where_clause = Some(term);
        self
    }
<<<<<<< HEAD
=======
    /// Sets the RETURNING clause
    ///
    /// # Example
    /// ```
    /// use squeal::*;
    /// let mut ub = U("users");
    /// let update = ub.set(vec![("status", "'active'")]).returning(Columns::Selected(vec!["id", "status"])).build();
    /// assert_eq!(update.sql(), "UPDATE users SET status = 'active' RETURNING id, status");
    /// ```
>>>>>>> f4d1903e
    pub fn returning(&'a mut self, columns: Columns<'a>) -> &'a mut UpdateBuilder<'a> {
        self.returning = Some(columns);
        self
    }
<<<<<<< HEAD
    pub fn build(&self) -> Update<'a> {
=======
    /// Builds the final Update statement
    ///
    /// # Example
    /// ```
    /// use squeal::*;
    /// let mut ub = U("users");
    /// let update = ub.set(vec![("name", "'Eve'")]).build();
    /// assert_eq!(update.sql(), "UPDATE users SET name = 'Eve'");
    /// ```
    pub fn build(&self) -> Update<'_> {
>>>>>>> f4d1903e
        Update {
            table: self.table,
            columns: self.columns.clone(),
            values: self.values.clone(),
            from: self.from,
            where_clause: self.where_clause.clone(),
            returning: self.returning.clone(),
        }
    }
}

impl<'a> Parameterized for UpdateBuilder<'a> {
    fn param(&mut self) -> String {
        self.params.seq()
    }
}

/// The Delete struct represents a DELETE statement
///
/// # Example
/// ```
/// use squeal::*;
/// let delete = Delete {
///     table: "users",
///     where_clause: Some(eq("id", "123")),
/// };
/// assert_eq!(delete.sql(), "DELETE FROM users WHERE id = 123");
/// ```
#[derive(Clone)]
pub struct Delete<'a> {
    /// The table name for the delete clause.
    pub table: &'a str,
    /// The conditions for the where clause, if it exists.
    pub where_clause: Option<Term<'a>>,
}

impl<'a> Sql for Delete<'a> {
    fn sql(&self) -> String {
        let mut result = format!("DELETE FROM {}", self.table);
        if let Some(conditions) = &self.where_clause {
            result.push_str(&format!(" WHERE {}", conditions.sql()));
        }
        result
    }
}

/// The DeleteBuilder struct is a fluent interface for building a Delete.
/// It is not intended to be used directly, but rather through the D() function.
/// See the integration_test.rs for an example of usage.
pub struct DeleteBuilder<'a> {
    table: &'a str,
    where_clause: Option<Term<'a>>,
    params: PgParams,
}
impl <'a> DeleteBuilder<'a> {
<<<<<<< HEAD
    pub fn build(&self) -> Delete<'a> {
=======
    /// Builds the final Delete statement
    ///
    /// # Example
    /// ```
    /// use squeal::*;
    /// let mut db = D("users");
    /// let delete = db.where_(eq("id", "10")).build();
    /// assert_eq!(delete.sql(), "DELETE FROM users WHERE id = 10");
    /// ```
    pub fn build(&self) -> Delete<'_> {
>>>>>>> f4d1903e
        Delete {
            table: self.table,
            where_clause: self.where_clause.clone(),
        }
    }
<<<<<<< HEAD
=======
    /// Sets the WHERE clause
    ///
    /// # Example
    /// ```
    /// use squeal::*;
    /// let mut db = D("users");
    /// let delete = db.where_(eq("active", "false")).build();
    /// assert_eq!(delete.sql(), "DELETE FROM users WHERE active = false");
    /// ```
>>>>>>> f4d1903e
    pub fn where_(&'a mut self, term: Term<'a>) -> &'a mut DeleteBuilder<'a> {
        self.where_clause = Some(term);
        self
    }
}

impl<'a> Parameterized for DeleteBuilder<'a> {
    fn param(&mut self) -> String {
        self.params.seq()
    }
}

/// Defines a fluent interface for building a Delete.
/// The user is expect to construct the Delete object and then call the sql() method to
/// get the SQL string.
#[allow(non_snake_case)]
pub fn D<'a>(table: &'a str) -> DeleteBuilder<'a> {
    DeleteBuilder {
        table,
        where_clause: None,
        params: PgParams::new(),
    }
}

#[cfg(test)]
mod tests {
    use super::*;

    #[test]
    fn select_star() {
        let result = Select::new(Columns::Star).sql();
        assert_eq!(result, "*");
    }

    #[test]
    fn select_cols() {
        let result = Select::new(Columns::Selected(vec!["a", "b"])).sql();
        assert_eq!(result, "a, b");
    }

    #[test]
    fn select_cols2() {
        let result = Select::new(Columns::Selected(vec![
            "a", "b", "c",
        ]))
            .sql();
        assert_eq!(result, "a, b, c");
    }

    #[test]
    fn op_o() {
        let result = Op::O("<>").sql();
        assert_eq!(result, "<>");
    }

    // Tests for extended Op enum variants
    #[test]
    fn op_not_equals() {
        let result = Op::NotEquals.sql();
        assert_eq!(result, "!=");
    }

    #[test]
    fn op_greater_than() {
        let result = Op::GreaterThan.sql();
        assert_eq!(result, ">");
    }

    #[test]
    fn op_less_than() {
        let result = Op::LessThan.sql();
        assert_eq!(result, "<");
    }

    #[test]
    fn op_greater_or_equal() {
        let result = Op::GreaterOrEqual.sql();
        assert_eq!(result, ">=");
    }

    #[test]
    fn op_less_or_equal() {
        let result = Op::LessOrEqual.sql();
        assert_eq!(result, "<=");
    }

    #[test]
    fn op_like() {
        let result = Op::Like.sql();
        assert_eq!(result, "LIKE");
    }

    #[test]
    fn op_in() {
        let result = Op::In.sql();
        assert_eq!(result, "IN");
    }

    // Tests for WHERE clause helper functions
    #[test]
    fn helper_eq() {
        let result = eq("id", "123").sql();
        assert_eq!(result, "id = 123");
    }

    #[test]
    fn helper_ne() {
        let result = ne("status", "'inactive'").sql();
        assert_eq!(result, "status != 'inactive'");
    }

    #[test]
    fn helper_gt() {
        let result = gt("age", "18").sql();
        assert_eq!(result, "age > 18");
    }

    #[test]
    fn helper_lt() {
        let result = lt("price", "100").sql();
        assert_eq!(result, "price < 100");
    }

    #[test]
    fn helper_gte() {
        let result = gte("score", "50").sql();
        assert_eq!(result, "score >= 50");
    }

    #[test]
    fn helper_lte() {
        let result = lte("count", "10").sql();
        assert_eq!(result, "count <= 10");
    }

    #[test]
    fn helper_like() {
        let result = like("name", "'%john%'").sql();
        assert_eq!(result, "name LIKE '%john%'");
    }

    #[test]
    fn helper_and() {
        let result = and(
            eq("status", "'active'"),
            gt("age", "18")
        ).sql();
        assert_eq!(result, "status = 'active' AND age > 18");
    }

    #[test]
    fn helper_or() {
        let result = or(
            eq("role", "'admin'"),
            eq("role", "'superuser'")
        ).sql();
        assert_eq!(result, "role = 'admin' OR role = 'superuser'");
    }

    #[test]
    fn helper_parens() {
        let result = parens(eq("a", "b")).sql();
        assert_eq!(result, "(a = b)");
    }

    #[test]
    fn helper_complex_combination() {
        let result = and(
            eq("active", "true"),
            parens(or(
                gt("age", "21"),
                eq("verified", "true")
            ))
        ).sql();
        assert_eq!(result, "active = true AND (age > 21 OR verified = true)");
    }

    // Tests for convenience functions (in_, between, is_null, is_not_null)
    #[test]
    fn helper_in() {
        let result = in_("status", vec!["'active'", "'pending'"]).sql();
        assert_eq!(result, "status IN ('active', 'pending')");
    }

    #[test]
    fn helper_in_single() {
        let result = in_("id", vec!["123"]).sql();
        assert_eq!(result, "id IN (123)");
    }

    #[test]
    fn helper_between() {
        let result = between("age", "18", "65").sql();
        assert_eq!(result, "age BETWEEN 18 AND 65");
    }

    #[test]
    fn helper_is_null() {
        let result = is_null("deleted_at").sql();
        assert_eq!(result, "deleted_at IS NULL");
    }

    #[test]
    fn helper_is_not_null() {
        let result = is_not_null("created_at").sql();
        assert_eq!(result, "created_at IS NOT NULL");
    }

    // Tests for PostgreSQL parameter helpers (p function and PgParams)
    #[test]
    fn test_p_function() {
        assert_eq!(p(1), "$1");
        assert_eq!(p(2), "$2");
        assert_eq!(p(10), "$10");
    }

    #[test]
    fn test_pg_params_seq() {
        let mut pg = PgParams::new();
        assert_eq!(pg.seq(), "$1");
        assert_eq!(pg.seq(), "$2");
        assert_eq!(pg.seq(), "$3");
    }

    #[test]
    fn test_pg_params_in_query() {
        let mut pg = PgParams::new();
        let result = Q()
            .select(vec!["*"])
            .from("users")
            .where_(and(
                eq("id", &pg.seq()),
                eq("status", &pg.seq())
            ))
            .build()
            .sql();
        assert_eq!(result, "SELECT * FROM users WHERE id = $1 AND status = $2");
    }

    // Tests for integrated param() method on all builders
    #[test]
    fn test_query_builder_param() {
        let mut qb = Q();
        let p1 = qb.param();
        let p2 = qb.param();
        let result = qb
            .select(vec!["*"])
            .from("users")
            .where_(and(
                eq("id", &p1),
                eq("status", &p2)
            ))
            .build()
            .sql();
        assert_eq!(result, "SELECT * FROM users WHERE id = $1 AND status = $2");
    }

    #[test]
    fn test_insert_builder_param() {
        let mut ib = I("users");
        let p1 = ib.param();
        let p2 = ib.param();
        let result = ib
            .columns(vec!["name", "email"])
            .values(vec![&p1, &p2])
            .build()
            .sql();
        assert_eq!(result, "INSERT INTO users (name, email) VALUES ($1, $2)");
    }

    #[test]
    fn test_update_builder_param() {
        let mut ub = U("users");
        let p1 = ub.param();
        let p2 = ub.param();
        let result = ub
            .set(vec![("name", &p1)])
            .where_(eq("id", &p2))
            .build()
            .sql();
        assert_eq!(result, "UPDATE users SET name = $1 WHERE id = $2");
    }

    #[test]
    fn test_delete_builder_param() {
        let mut db = D("users");
        let p1 = db.param();
        let result = db
            .where_(eq("id", &p1))
            .build()
            .sql();
        assert_eq!(result, "DELETE FROM users WHERE id = $1");
    }

    #[test]
    fn term_atom() {
        let result = Term::Atom("a").sql();
        assert_eq!(result, "a");
    }

    #[test]
    fn term_condition() {
        let result = Term::Condition(
            Box::new(Term::Atom("a")),
            Op::O("<>"),
            Box::new(Term::Atom("b")),
        )
            .sql();
        assert_eq!(result, "a <> b");
    }

    #[test]
    fn term_condition2() {
        let result = Term::Condition(
            Box::new(Term::Atom("a")),
            Op::O("<>"),
            Box::new(Term::Condition(
                Box::new(Term::Atom("b")),
                Op::O("<>"),
                Box::new(Term::Atom("c")),
            )),
        )
            .sql();
        assert_eq!(result, "a <> b <> c");
    }

    #[test]
    fn query() {
        let result = Query {
            select: Some(Select::new(Columns::Star)),
            from: Some(FromSource::Table("table")),
            where_clause: Some(Term::Condition(
                Box::new(Term::Atom("a")),
                Op::O("<>"),
                Box::new(Term::Atom("b")),
            )),
            group_by: None,
            having: None,
            order_by: None,
            limit: None,
            offset: None,
            for_update: false,
        }
            .sql();
        assert_eq!(result, "SELECT * FROM table WHERE a <> b");
    }

    #[test]
    fn query2() {
        let result = Query {
            select: Some(Select::new(Columns::Selected(vec!["a", "b"]))),
            from: Some(FromSource::Table("table")),
            where_clause: Some(Term::Condition(
                Box::new(Term::Atom("a")),
                Op::O("<>"),
                Box::new(Term::Atom("b")),
            )),
            group_by: None,
            having: None,
            order_by: None,
            limit: None,
            offset: None,
            for_update: false,
        }
            .sql();
        assert_eq!(result, "SELECT a, b FROM table WHERE a <> b");
    }

    #[test]
    fn query3() {
        let result = Query {
            select: Some(Select::new(Columns::Selected(vec!["a", "b"]))),
            from: Some(FromSource::Table("table")),
            where_clause: None,
            group_by: None,
            having: None,
            order_by: None,
            limit: None,
            offset: None,
            for_update: false,
        }
            .sql();
        assert_eq!(result, "SELECT a, b FROM table");
    }

    /// Extra-complicated query test with AND, OR, parents, and a variety of operators.
    #[test]
    fn query4() {
        let result = Query {
            select: Some(Select::new(Columns::Selected(vec!["a", "b"]))),
            from: Some(FromSource::Table("table")),
            where_clause: Some(Term::Condition(
                Box::new(Term::Atom("a")),
                Op::Equals,
                Box::new(Term::Condition(
                    Box::new(Term::Atom("b")),
                    Op::And,
                    Box::new(Term::Parens(Box::new(Term::Condition(
                        Box::new(Term::Atom("c")),
                        Op::Equals,
                        Box::new(Term::Condition(
                            Box::new(Term::Atom("d")),
                            Op::Or,
                            Box::new(Term::Atom("e")),
                        )),
                    ))))),
                )),
            ),
            group_by: None,
            having: None,
            order_by: None,
            limit: None,
            offset: None,
            for_update: false,
        }
            .sql();
        assert_eq!(
            result,
            "SELECT a, b FROM table WHERE a = b AND (c = d OR e)"
        );
    }

    // Tests for where_opt() and and_where() methods
    #[test]
    fn test_where_opt_with_some() {
        let filter = Some(eq("status", "'active'"));
        let result = Q()
            .select(vec!["*"])
            .from("users")
            .where_opt(filter)
            .build()
            .sql();
        assert_eq!(result, "SELECT * FROM users WHERE status = 'active'");
    }

    #[test]
    fn test_where_opt_with_none() {
        let filter: Option<Term> = None;
        let result = Q()
            .select(vec!["*"])
            .from("users")
            .where_opt(filter)
            .build()
            .sql();
        assert_eq!(result, "SELECT * FROM users");
    }

    #[test]
    fn test_and_where_single() {
        let result = Q()
            .select(vec!["*"])
            .from("users")
            .and_where(eq("status", "'active'"))
            .build()
            .sql();
        assert_eq!(result, "SELECT * FROM users WHERE status = 'active'");
    }

    #[test]
    fn test_and_where_multiple() {
        let result = Q()
            .select(vec!["*"])
            .from("users")
            .and_where(eq("status", "'active'"))
            .and_where(gt("age", "18"))
            .and_where(eq("verified", "true"))
            .build()
            .sql();
        assert_eq!(result, "SELECT * FROM users WHERE status = 'active' AND age > 18 AND verified = true");
    }

    #[test]
    fn test_where_opt_and_and_where_combined() {
        let optional_filter = Some(eq("role", "'admin'"));
        let result = Q()
            .select(vec!["*"])
            .from("users")
            .where_opt(optional_filter)
            .and_where(eq("active", "true"))
            .build()
            .sql();
        assert_eq!(result, "SELECT * FROM users WHERE role = 'admin' AND active = true");
    }

    #[test]
    fn limit_check() {
        let result = Query {
            select: Some(Select::new(Columns::Selected(vec!["a", "b"]))),
            from: Some(FromSource::Table("table")),
            where_clause: None,
            group_by: None,
            having: None,
            order_by: None,
            limit: Some(19),
            offset: None,
            for_update: false,
        }
            .sql();
        assert_eq!(result, "SELECT a, b FROM table LIMIT 19");
    }

    #[test]
    fn offset_check() {
        let result = Query {
            select: Some(Select::new(Columns::Selected(vec!["a", "b"]))),
            from: Some(FromSource::Table("table")),
            where_clause: None,
            group_by: None,
            having: None,
            order_by: None,
            limit: None,
            offset: Some(10),
            for_update: false,
        }
            .sql();
        assert_eq!(result, "SELECT a, b FROM table OFFSET 10");
    }

    #[test]
    fn order_by() {
        let result = OrderBy {
            columns: vec![OrderedColumn::Asc("a")],
        }
            .sql();
        assert_eq!(result, "ORDER BY a ASC");
    }

    #[test]
    fn order_by2() {
        let result = OrderBy {
            columns: vec![
                OrderedColumn::Asc("a"),
                OrderedColumn::Desc("b"),
            ],
        }
            .sql();
        assert_eq!(result, "ORDER BY a ASC, b DESC");
    }

    #[test]
    fn test_having_simple() {
        let result = Having::new(
            Term::Condition(
                Box::new(Term::Atom("a")),
                Op::O("<>"),
                Box::new(Term::Atom("b")),
            )
        ).sql();
        assert_eq!(result, "a <> b");
    }

    // Here we test both GROUP BY and HAVING; grouping by County and HAVING on a column called paid,
    // where sum of (paid) has to be over 10000 in the HAVING clause.
    #[test]
    fn test_group_by_having() {
        let result = Query {
            select: Some(Select::new(Columns::Selected(vec!["County", "sum(paid)"]))),
            from: Some(FromSource::Table("table")),
            where_clause: None,
            group_by: Some(vec!["County"]),
            having: Some(Having::new(
                Term::Condition(
                    Box::new(Term::Atom("sum(paid)")),
                    Op::O(">"),
                    Box::new(Term::Atom("10000")),
                )
            )),
            order_by: None,
            limit: None,
            offset: None,
            for_update: false,
        }.sql();
        assert_eq!(result, "SELECT County, sum(paid) FROM table GROUP BY County HAVING sum(paid) > 10000");
    }

    #[test]
    fn test_create_table_simple() {
        let result = CreateTable {
            table: "table",
            columns: vec!["a int".to_string(), "b int".to_string()],
        }.sql();
        assert_eq!(result, "CREATE TABLE table (a int, b int)");
    }

    #[test]
    fn test_create_table_primary_keys_and_foreign_keys() {
        let result = CreateTable {
            table: "table",
            columns: vec!["a int".to_string(), "b int".to_string(), "PRIMARY KEY (a)".to_string(), "FOREIGN KEY (b) REFERENCES table2 (b)".to_string()],
        }.sql();
        assert_eq!(result, "CREATE TABLE table (a int, b int, PRIMARY KEY (a), FOREIGN KEY (b) REFERENCES table2 (b))");
    }

    #[test]
    fn test_drop_table_simple() {
        let result = DropTable {
            table: "table",
        }.sql();
        assert_eq!(result, "DROP TABLE table");
    }

    #[test]
    fn test_create_table_fluent_interface() {
        let result = T("table")
            .column("a", "int", vec![])
            .column("b", "int", vec![])
            .build_create_table()
            .sql();
        assert_eq!(result, "CREATE TABLE table (a int, b int)");
    }

    #[test]
    fn test_create_table_complicated_fluent() {
        // this will test foreign keys, primary keys, and other constraints
        let result = T("table")
            .column("a", "int", vec![])
            .column("b", "int", vec![])
            .column("c", "int", vec!["PRIMARY KEY"])
            .column("d", "int", vec!["FOREIGN KEY REFERENCES table2 (d)"])
            .build_create_table()
            .sql();
        assert_eq!(result, "CREATE TABLE table (a int, b int, c int PRIMARY KEY, d int FOREIGN KEY REFERENCES table2 (d))");
    }

    #[test]
    fn test_insert_simple() {
        let result = Insert {
            table: "table",
            columns: vec!["a", "b"],
            values: vec!["1", "2"],
            returning: None,
        }.sql();
        assert_eq!(result, "INSERT INTO table (a, b) VALUES (1, 2)");
    }

    #[test]
    fn test_insert_i_fluent() {
        let result = I("table")
            .columns(vec!["a", "b"])
            .values(vec!["1", "2"])
            .build()
            .sql();
        assert_eq!(result, "INSERT INTO table (a, b) VALUES (1, 2)");
    }

    #[test]
    fn test_insert_with_returning_and_complicated() {
        let result = I("table")
            .columns(vec!["a", "b"])
            .values(vec!["1", "2"])
            .returning(Columns::Selected(vec!["a", "b"]))
            .build()
            .sql();
        assert_eq!(result, "INSERT INTO table (a, b) VALUES (1, 2) RETURNING a, b");
    }
    #[test]
    fn test_delete_simple() {
        let result = D("table")
            .where_(Term::Condition(
                Box::new(Term::Atom("a")),
                Op::Equals,
                Box::new(Term::Atom("b")),
            ))
            .build()
            .sql();
        assert_eq!(result, "DELETE FROM table WHERE a = b");
    }
    #[test]
    fn test_delete_complex() {
        let result = D("table")
            .where_(Term::Condition(
                Box::new(Term::Atom("a")),
                Op::Equals,
                Box::new(Term::Condition(
                    Box::new(Term::Atom("b")),
                    Op::And,
                    Box::new(Term::Parens(Box::new(Term::Condition(
                        Box::new(Term::Atom("c")),
                        Op::Equals,
                        Box::new(Term::Condition(
                            Box::new(Term::Atom("d")),
                            Op::Or,
                            Box::new(Term::Atom("e")),
                        )),
                    ))))),
                )))
            .build()
            .sql();
        assert_eq!(result, "DELETE FROM table WHERE a = b AND (c = d OR e)");
    }

    #[test]
    fn test_update_simple() {
        let result = U("table")
            .columns(vec!["a", "b"])
            .values(vec!["1", "2"])
            .where_(Term::Condition(
                Box::new(Term::Atom("a")),
                Op::Equals,
                Box::new(Term::Atom("b")),
            ))
            .build()
            .sql();
        assert_eq!(result, "UPDATE table SET a = 1, b = 2 WHERE a = b");
    }

    // Tests for UpdateBuilder::set() method
    #[test]
    fn test_update_with_set() {
        let result = U("users")
            .set(vec![
                ("name", "'John'"),
                ("email", "'john@example.com'"),
                ("status", "'active'")
            ])
            .where_(eq("id", "123"))
            .build()
            .sql();
        assert_eq!(result, "UPDATE users SET name = 'John', email = 'john@example.com', status = 'active' WHERE id = 123");
    }

    #[test]
    fn test_update_with_set_no_where() {
        let result = U("users")
            .set(vec![
                ("status", "'inactive'")
            ])
            .build()
            .sql();
        assert_eq!(result, "UPDATE users SET status = 'inactive'");
    }

    #[test]
    fn test_update_complex() {
        let result = U("table")
            .columns(vec!["a", "b"])
            .values(vec!["1", "2"])
            .from("table2")
            .where_(Term::Condition(
                Box::new(Term::Atom("a")),
                Op::Equals,
                Box::new(Term::Condition(
                    Box::new(Term::Atom("b")),
                    Op::And,
                    Box::new(Term::Parens(Box::new(Term::Condition(
                        Box::new(Term::Atom("c")),
                        Op::Equals,
                        Box::new(Term::Condition(
                            Box::new(Term::Atom("d")),
                            Op::Or,
                            Box::new(Term::Atom("e")),
                        )),
                    ))))),
                )))
            .returning(Columns::Selected(vec!["a", "b"]))
            .build()
            .sql();
        assert_eq!(result, "UPDATE table SET a = 1, b = 2 FROM table2 WHERE a = b AND (c = d OR e) RETURNING a, b");
    }

    // Test for Term::Null variant (line 247)
    #[test]
    fn test_term_null() {
        let result = Term::Null.sql();
        assert_eq!(result, "");
    }

    // Test for PgParams::default() (lines 414-416)
    #[test]
    fn test_pg_params_default() {
        let mut pg = PgParams::default();
        assert_eq!(pg.seq(), "$1");
        assert_eq!(pg.seq(), "$2");
    }

    // Test for QueryBuilder::for_update() (lines 606-609)
    #[test]
    fn test_query_builder_for_update() {
        let result = Q()
            .select(vec!["*"])
            .from("users")
            .for_update()
            .build()
            .sql();
        assert_eq!(result, "SELECT * FROM users FOR UPDATE");
    }

    // Test for TableBuilder::build_drop_table() (lines 715-719)
    #[test]
    fn test_table_builder_drop_table() {
        let result = T("test_table")
            .build_drop_table()
            .sql();
        assert_eq!(result, "DROP TABLE test_table");
    }

    // Test for TableBuilder::table() (lines 720-723)
    #[test]
    fn test_table_builder_table_method() {
        let mut builder = T("original_table");
        builder.table("new_table".to_string());
        let result = builder.build_create_table().sql();
        assert_eq!(result, "CREATE TABLE new_table ()");
    }

    // Tests for nested SELECT queries (Issue #7)

    // Test subquery in WHERE clause with IN operator
    #[test]
    fn test_subquery_in_where_with_in() {
        let subquery = Query {
            select: Some(Select::new(Columns::Selected(vec!["user_id"]))),
            from: Some(FromSource::Table("orders")),
            where_clause: None,
            group_by: None,
            having: None,
            order_by: None,
            limit: None,
            offset: None,
            for_update: false,
        };
        let result = in_subquery("id", subquery).sql();
        assert_eq!(result, "id IN (SELECT user_id FROM orders)");
    }

    // Test subquery in WHERE clause using Term::Subquery directly
    #[test]
    fn test_subquery_in_where_direct() {
        let subquery = Query {
            select: Some(Select::new(Columns::Selected(vec!["user_id"]))),
            from: Some(FromSource::Table("orders")),
            where_clause: None,
            group_by: None,
            having: None,
            order_by: None,
            limit: None,
            offset: None,
            for_update: false,
        };
        let result = Term::Subquery(Box::new(subquery)).sql();
        assert_eq!(result, "(SELECT user_id FROM orders)");
    }

    // Test EXISTS operator
    #[test]
    fn test_exists_operator() {
        let subquery = Query {
            select: Some(Select::new(Columns::Selected(vec!["1"]))),
            from: Some(FromSource::Table("orders")),
            where_clause: Some(eq("orders.user_id", "users.id")),
            group_by: None,
            having: None,
            order_by: None,
            limit: None,
            offset: None,
            for_update: false,
        };
        let result = exists(subquery).sql();
        assert_eq!(result, "EXISTS (SELECT 1 FROM orders WHERE orders.user_id = users.id)");
    }

    // Test NOT EXISTS operator
    #[test]
    fn test_not_exists_operator() {
        let subquery = Query {
            select: Some(Select::new(Columns::Selected(vec!["1"]))),
            from: Some(FromSource::Table("banned_users")),
            where_clause: Some(eq("banned_users.id", "users.id")),
            group_by: None,
            having: None,
            order_by: None,
            limit: None,
            offset: None,
            for_update: false,
        };
        let result = not_exists(subquery).sql();
        assert_eq!(result, "NOT EXISTS (SELECT 1 FROM banned_users WHERE banned_users.id = users.id)");
    }

    // Test ANY operator
    #[test]
    fn test_any_operator() {
        let subquery = Query {
            select: Some(Select::new(Columns::Selected(vec!["price"]))),
            from: Some(FromSource::Table("competitor_prices")),
            where_clause: None,
            group_by: None,
            having: None,
            order_by: None,
            limit: None,
            offset: None,
            for_update: false,
        };
        let result = any("our_price", Op::LessThan, subquery).sql();
        assert_eq!(result, "our_price < ANY (SELECT price FROM competitor_prices)");
    }

    // Test ALL operator
    #[test]
    fn test_all_operator() {
        let subquery = Query {
            select: Some(Select::new(Columns::Selected(vec!["price"]))),
            from: Some(FromSource::Table("competitor_prices")),
            where_clause: None,
            group_by: None,
            having: None,
            order_by: None,
            limit: None,
            offset: None,
            for_update: false,
        };
        let result = all("our_price", Op::LessThan, subquery).sql();
        assert_eq!(result, "our_price < ALL (SELECT price FROM competitor_prices)");
    }

    // Test subquery in FROM clause
    #[test]
    fn test_subquery_in_from_clause() {
        let subquery = Query {
            select: Some(Select::new(Columns::Star)),
            from: Some(FromSource::Table("users")),
            where_clause: Some(eq("active", "true")),
            group_by: None,
            having: None,
            order_by: None,
            limit: None,
            offset: None,
            for_update: false,
        };
        let result = FromSource::Subquery(Box::new(subquery), "active_users").sql();
        assert_eq!(result, "(SELECT * FROM users WHERE active = true) AS active_users");
    }

    // Test subquery in FROM clause with QueryBuilder
    #[test]
    fn test_subquery_in_from_with_builder() {
        let subquery = Query {
            select: Some(Select::new(Columns::Star)),
            from: Some(FromSource::Table("users")),
            where_clause: Some(eq("active", "true")),
            group_by: None,
            having: None,
            order_by: None,
            limit: None,
            offset: None,
            for_update: false,
        };
        let mut qb = Q();
        let result = qb.select(vec!["*"])
            .from_subquery(subquery, "active_users")
            .build()
            .sql();
        assert_eq!(result, "SELECT * FROM (SELECT * FROM users WHERE active = true) AS active_users");
    }

    // Test subquery in SELECT clause
    #[test]
    fn test_subquery_in_select_clause() {
        let subquery = Query {
            select: Some(Select::new(Columns::Selected(vec!["COUNT(*)"]))),
            from: Some(FromSource::Table("orders")),
            where_clause: Some(eq("orders.user_id", "users.id")),
            group_by: None,
            having: None,
            order_by: None,
            limit: None,
            offset: None,
            for_update: false,
        };
        let expr = SelectExpression::Subquery(Box::new(subquery), Some("order_count"));
        assert_eq!(expr.sql(), "(SELECT COUNT(*) FROM orders WHERE orders.user_id = users.id) AS order_count");
    }

    // Test subquery in SELECT clause without alias
    #[test]
    fn test_subquery_in_select_clause_no_alias() {
        let subquery = Query {
            select: Some(Select::new(Columns::Selected(vec!["COUNT(*)"]))),
            from: Some(FromSource::Table("orders")),
            where_clause: None,
            group_by: None,
            having: None,
            order_by: None,
            limit: None,
            offset: None,
            for_update: false,
        };
        let expr = SelectExpression::Subquery(Box::new(subquery), None);
        assert_eq!(expr.sql(), "(SELECT COUNT(*) FROM orders)");
    }

    // Test full query with subquery in SELECT clause using QueryBuilder
    #[test]
    fn test_full_query_with_select_subquery() {
        let subquery = Query {
            select: Some(Select::new(Columns::Selected(vec!["COUNT(*)"]))),
            from: Some(FromSource::Table("orders")),
            where_clause: Some(eq("orders.user_id", "users.id")),
            group_by: None,
            having: None,
            order_by: None,
            limit: None,
            offset: None,
            for_update: false,
        };
        let mut qb = Q();
        let result = qb.select_expressions(vec![
            SelectExpression::Column("id"),
            SelectExpression::Column("name"),
            SelectExpression::Subquery(Box::new(subquery), Some("order_count"))
        ])
            .from("users")
            .build()
            .sql();
        assert_eq!(result, "SELECT id, name, (SELECT COUNT(*) FROM orders WHERE orders.user_id = users.id) AS order_count FROM users");
    }

    // Test Columns::Expressions with multiple columns
    #[test]
    fn test_columns_expressions() {
        let cols = Columns::Expressions(vec![
            SelectExpression::Column("id"),
            SelectExpression::Column("name"),
            SelectExpression::Column("email"),
        ]);
        assert_eq!(cols.sql(), "id, name, email");
    }

    // Test complex nested query: subquery in WHERE with EXISTS and subquery in FROM
    #[test]
    fn test_complex_nested_query() {
        let exists_subquery = Query {
            select: Some(Select::new(Columns::Selected(vec!["1"]))),
            from: Some(FromSource::Table("orders")),
            where_clause: Some(eq("orders.user_id", "u.id")),
            group_by: None,
            having: None,
            order_by: None,
            limit: None,
            offset: None,
            for_update: false,
        };

        let from_subquery = Query {
            select: Some(Select::new(Columns::Star)),
            from: Some(FromSource::Table("users")),
            where_clause: Some(eq("active", "true")),
            group_by: None,
            having: None,
            order_by: None,
            limit: None,
            offset: None,
            for_update: false,
        };

        let mut qb = Q();
        let result = qb.select(vec!["*"])
            .from_subquery(from_subquery, "u")
            .where_(exists(exists_subquery))
            .build()
            .sql();
        assert_eq!(result, "SELECT * FROM (SELECT * FROM users WHERE active = true) AS u WHERE EXISTS (SELECT 1 FROM orders WHERE orders.user_id = u.id)");
    }

    // Test nested subquery (subquery within subquery in WHERE)
    #[test]
    fn test_nested_subquery_in_where() {
        let inner_subquery = Query {
            select: Some(Select::new(Columns::Selected(vec!["category_id"]))),
            from: Some(FromSource::Table("popular_categories")),
            where_clause: None,
            group_by: None,
            having: None,
            order_by: None,
            limit: None,
            offset: None,
            for_update: false,
        };

        let outer_subquery = Query {
            select: Some(Select::new(Columns::Selected(vec!["product_id"]))),
            from: Some(FromSource::Table("products")),
            where_clause: Some(in_subquery("category_id", inner_subquery)),
            group_by: None,
            having: None,
            order_by: None,
            limit: None,
            offset: None,
            for_update: false,
        };

        let result = in_subquery("id", outer_subquery).sql();
        assert_eq!(result, "id IN (SELECT product_id FROM products WHERE category_id IN (SELECT category_id FROM popular_categories))");
    }

    // Test Op enum new variants
    #[test]
    fn test_op_exists() {
        assert_eq!(Op::Exists.sql(), "EXISTS");
    }

    #[test]
    fn test_op_not_exists() {
        assert_eq!(Op::NotExists.sql(), "NOT EXISTS");
    }

    #[test]
    fn test_op_any() {
        assert_eq!(Op::Any.sql(), "ANY");
    }

    #[test]
    fn test_op_all() {
        assert_eq!(Op::All.sql(), "ALL");
    }
}<|MERGE_RESOLUTION|>--- conflicted
+++ resolved
@@ -140,15 +140,12 @@
         match &self {
             Columns::Star => "*".to_string(),
             Columns::Selected(v) => v.join(", ").to_string(),
-<<<<<<< HEAD
-=======
             Columns::Expressions(exprs) => {
                 exprs.iter()
                     .map(|e| e.sql())
                     .collect::<Vec<String>>()
                     .join(", ")
             }
->>>>>>> f4d1903e
         }
     }
 }
@@ -169,9 +166,6 @@
 }
 
 impl<'a> Select<'a> {
-<<<<<<< HEAD
-    pub fn new(c: Columns<'a>) -> Select<'a> {
-=======
     /// Creates a new Select with the given columns
     ///
     /// # Example
@@ -181,7 +175,6 @@
     /// assert_eq!(select.sql(), "*");
     /// ```
     pub fn new(c: Columns) -> Select {
->>>>>>> f4d1903e
         Select { cols: c }
     }
 }
@@ -544,8 +537,6 @@
 }
 
 impl<'a> Having<'a> {
-<<<<<<< HEAD
-=======
     /// Creates a new Having clause with the given term
     ///
     /// # Example
@@ -554,7 +545,6 @@
     /// let having = Having::new(gt("count", "5"));
     /// assert_eq!(having.sql(), "count > 5");
     /// ```
->>>>>>> f4d1903e
     pub fn new(t: Term<'a>) -> Having<'a> {
         Having { term: t }
     }
@@ -747,8 +737,6 @@
             for_update: self.for_update,
         }
     }
-<<<<<<< HEAD
-=======
     /// Sets the columns to SELECT
     ///
     /// # Example
@@ -758,17 +746,10 @@
     /// let query = qb.select(vec!["id", "name"]).from("users").build();
     /// assert_eq!(query.sql(), "SELECT id, name FROM users");
     /// ```
->>>>>>> f4d1903e
     pub fn select(&'a mut self, cols: Vec<&'a str>) -> &'a mut QueryBuilder<'a> {
         self.select = Some(Select::new(Columns::Selected(cols)));
         self
     }
-<<<<<<< HEAD
-    pub fn from(&'a mut self, table: &'a str) -> &'a mut QueryBuilder<'a> {
-        self.from = Some(table);
-        self
-    }
-=======
 
     /// Sets the SELECT clause with expressions (columns and/or subqueries)
     ///
@@ -844,13 +825,10 @@
     /// let query = qb.select(vec!["*"]).from("users").where_(eq("id", "1")).build();
     /// assert_eq!(query.sql(), "SELECT * FROM users WHERE id = 1");
     /// ```
->>>>>>> f4d1903e
     pub fn where_(&'a mut self, term: Term<'a>) -> &'a mut QueryBuilder<'a> {
         self.where_clause = Some(term);
         self
     }
-<<<<<<< HEAD
-=======
 
     /// Sets WHERE clause only if the Option contains Some value
     /// Useful for conditional/dynamic query building
@@ -887,13 +865,10 @@
     /// let query = qb.select(vec!["category", "count(*)"]).from("products").group_by(vec!["category"]).build();
     /// assert_eq!(query.sql(), "SELECT category, count(*) FROM products GROUP BY category");
     /// ```
->>>>>>> f4d1903e
     pub fn group_by(&'a mut self, cols: Vec<&'a str>) -> &'a mut QueryBuilder<'a> {
         self.group_by = Some(cols);
         self
     }
-<<<<<<< HEAD
-=======
     /// Sets the HAVING clause
     ///
     /// # Example
@@ -903,13 +878,10 @@
     /// let query = qb.select(vec!["category", "count(*)"]).from("products").group_by(vec!["category"]).having(gt("count(*)", "5")).build();
     /// assert_eq!(query.sql(), "SELECT category, count(*) FROM products GROUP BY category HAVING count(*) > 5");
     /// ```
->>>>>>> f4d1903e
     pub fn having(&'a mut self, term: Term<'a>) -> &'a mut QueryBuilder<'a> {
         self.having = Some(Having::new(term));
         self
     }
-<<<<<<< HEAD
-=======
     /// Sets the ORDER BY clause
     ///
     /// # Example
@@ -919,13 +891,10 @@
     /// let query = qb.select(vec!["*"]).from("users").order_by(vec![OrderedColumn::Desc("created_at")]).build();
     /// assert_eq!(query.sql(), "SELECT * FROM users ORDER BY created_at DESC");
     /// ```
->>>>>>> f4d1903e
     pub fn order_by(&'a mut self, cols: Vec<OrderedColumn<'a>>) -> &'a mut QueryBuilder<'a> {
         self.order_by = Some(OrderBy { columns: cols });
         self
     }
-<<<<<<< HEAD
-=======
     /// Sets the LIMIT clause
     ///
     /// # Example
@@ -935,13 +904,10 @@
     /// let query = qb.select(vec!["*"]).from("users").limit(10).build();
     /// assert_eq!(query.sql(), "SELECT * FROM users LIMIT 10");
     /// ```
->>>>>>> f4d1903e
     pub fn limit(&'a mut self, limit: u64) -> &'a mut QueryBuilder<'a> {
         self.limit = Some(limit);
         self
     }
-<<<<<<< HEAD
-=======
     /// Sets the OFFSET clause
     ///
     /// # Example
@@ -951,13 +917,10 @@
     /// let query = qb.select(vec!["*"]).from("users").offset(20).build();
     /// assert_eq!(query.sql(), "SELECT * FROM users OFFSET 20");
     /// ```
->>>>>>> f4d1903e
     pub fn offset(&'a mut self, offset: u64) -> &'a mut QueryBuilder<'a> {
         self.offset = Some(offset);
         self
     }
-<<<<<<< HEAD
-=======
     /// Adds FOR UPDATE to lock selected rows
     ///
     /// # Example
@@ -967,7 +930,6 @@
     /// let query = qb.select(vec!["*"]).from("users").for_update().build();
     /// assert_eq!(query.sql(), "SELECT * FROM users FOR UPDATE");
     /// ```
->>>>>>> f4d1903e
     pub fn for_update(&'a mut self) -> &'a mut QueryBuilder<'a> {
         self.for_update = true;
         self
@@ -1054,15 +1016,10 @@
 
 /// The TableBuilder struct is a fluent interface for building a Table.
 /// Tables can be built into DROP or CREATE forms.
-<<<<<<< HEAD
-pub struct TableBuilder<'a> {
-    pub table: &'a str,
-=======
 pub struct TableBuilder {
     /// The table name
     pub table: String,
     /// Column definitions (each inner Vec represents one column definition)
->>>>>>> f4d1903e
     pub columns: Vec<Vec<String>>,
 }
 
@@ -1075,10 +1032,6 @@
     }
 }
 
-<<<<<<< HEAD
-impl<'a> TableBuilder<'a> {
-    pub fn build_create_table(&self) -> CreateTable<'a> {
-=======
 impl TableBuilder {
     /// Builds a CREATE TABLE statement
     ///
@@ -1090,7 +1043,6 @@
     /// assert_eq!(create.sql(), "CREATE TABLE users (id serial)");
     /// ```
     pub fn build_create_table(&self) -> CreateTable<'_> {
->>>>>>> f4d1903e
         let mut table_cols = Vec::new();
         for c in &self.columns {
             table_cols.push(c.join(" "));
@@ -1100,9 +1052,6 @@
             columns: table_cols,
         }
     }
-<<<<<<< HEAD
-    pub fn build_drop_table(&self) -> DropTable<'a> {
-=======
     /// Builds a DROP TABLE statement
     ///
     /// # Example
@@ -1113,18 +1062,10 @@
     /// assert_eq!(drop.sql(), "DROP TABLE users");
     /// ```
     pub fn build_drop_table(&self) -> DropTable<'_> {
->>>>>>> f4d1903e
         DropTable {
             table: self.table,
         }
     }
-<<<<<<< HEAD
-    pub fn table(&mut self, table: &'a str) -> &mut TableBuilder<'a> {
-        self.table = table;
-        self
-    }
-    pub fn column(&mut self, column: &str, datatype: &str, other: Vec<&str>) -> &mut TableBuilder<'a> {
-=======
     /// Changes the table name
     ///
     /// # Example
@@ -1150,7 +1091,6 @@
     /// assert_eq!(create.sql(), "CREATE TABLE users (id serial PRIMARY KEY)");
     /// ```
     pub fn column(&mut self, column: &str, datatype: &str, other: Vec<&str>) -> &mut TableBuilder {
->>>>>>> f4d1903e
         let mut col = vec![column, datatype];
         col.extend(other);
         let str_cols = col.iter().map(|s| s.to_string()).collect();
@@ -1256,9 +1196,6 @@
 }
 
 impl<'a> InsertBuilder<'a> {
-<<<<<<< HEAD
-    pub fn build(&self) -> Insert<'a> {
-=======
     /// Builds the final Insert statement
     ///
     /// # Example
@@ -1269,7 +1206,6 @@
     /// assert_eq!(insert.sql(), "INSERT INTO users (name) VALUES ('Alice')");
     /// ```
     pub fn build(&self) -> Insert<'_> {
->>>>>>> f4d1903e
         Insert {
             table: self.table,
             columns: self.columns.clone(),
@@ -1277,8 +1213,6 @@
             returning: self.returning.clone(),
         }
     }
-<<<<<<< HEAD
-=======
     /// Sets the columns to insert into
     ///
     /// # Example
@@ -1288,15 +1222,12 @@
     /// let insert = ib.columns(vec!["name", "email"]).values(vec!["'Alice'", "'alice@example.com'"]).build();
     /// assert_eq!(insert.sql(), "INSERT INTO users (name, email) VALUES ('Alice', 'alice@example.com')");
     /// ```
->>>>>>> f4d1903e
     pub fn columns(&'a mut self, columns: Vec<&'a str>) -> &'a mut InsertBuilder<'a> {
         for c in columns {
             self.columns.push(c);
         }
         self
     }
-<<<<<<< HEAD
-=======
     /// Sets the values to insert
     ///
     /// # Example
@@ -1306,15 +1237,12 @@
     /// let insert = ib.columns(vec!["name"]).values(vec!["'Bob'"]).build();
     /// assert_eq!(insert.sql(), "INSERT INTO users (name) VALUES ('Bob')");
     /// ```
->>>>>>> f4d1903e
     pub fn values(&'a mut self, values: Vec<&'a str>) -> &'a mut InsertBuilder<'a> {
         for v in values {
             self.values.push(v);
         }
         self
     }
-<<<<<<< HEAD
-=======
     /// Sets the RETURNING clause
     ///
     /// # Example
@@ -1324,7 +1252,6 @@
     /// let insert = ib.columns(vec!["name"]).values(vec!["'Charlie'"]).returning(Columns::Star).build();
     /// assert_eq!(insert.sql(), "INSERT INTO users (name) VALUES ('Charlie') RETURNING *");
     /// ```
->>>>>>> f4d1903e
     pub fn returning(&'a mut self, columns: Columns<'a>) -> &'a mut InsertBuilder<'a> {
         self.returning = Some(columns);
         self
@@ -1428,8 +1355,6 @@
     }
 }
 impl<'a> UpdateBuilder<'a> {
-<<<<<<< HEAD
-=======
     /// Sets column-value pairs for the UPDATE statement
     /// This is more ergonomic than using separate columns() and values() methods
     /// as it keeps column-value pairs together, preventing mismatches.
@@ -1450,15 +1375,12 @@
     /// let update = ub.columns(vec!["name"]).values(vec!["'David'"]).build();
     /// assert_eq!(update.sql(), "UPDATE users SET name = 'David'");
     /// ```
->>>>>>> f4d1903e
     pub fn columns(&'a mut self, columns: Vec<&'a str>) -> &'a mut UpdateBuilder<'a> {
         for c in columns {
             self.columns.push(c);
         }
         self
     }
-<<<<<<< HEAD
-=======
     /// Sets the values to update (use with columns())
     ///
     /// # Example
@@ -1468,15 +1390,12 @@
     /// let update = ub.columns(vec!["email"]).values(vec!["'new@example.com'"]).build();
     /// assert_eq!(update.sql(), "UPDATE users SET email = 'new@example.com'");
     /// ```
->>>>>>> f4d1903e
     pub fn values(&'a mut self, values: Vec<&'a str>) -> &'a mut UpdateBuilder<'a> {
         for v in values {
             self.values.push(v);
         }
         self
     }
-<<<<<<< HEAD
-=======
     /// Sets the FROM clause for PostgreSQL UPDATE...FROM syntax
     ///
     /// # Example
@@ -1486,13 +1405,10 @@
     /// let update = ub.set(vec![("active", "false")]).from("banned").where_(eq("users.id", "banned.user_id")).build();
     /// assert_eq!(update.sql(), "UPDATE users SET active = false FROM banned WHERE users.id = banned.user_id");
     /// ```
->>>>>>> f4d1903e
     pub fn from(&'a mut self, from: &'a str) -> &'a mut UpdateBuilder<'a> {
         self.from = Some(from);
         self
     }
-<<<<<<< HEAD
-=======
     /// Sets the WHERE clause
     ///
     /// # Example
@@ -1502,13 +1418,10 @@
     /// let update = ub.set(vec![("active", "false")]).where_(eq("id", "5")).build();
     /// assert_eq!(update.sql(), "UPDATE users SET active = false WHERE id = 5");
     /// ```
->>>>>>> f4d1903e
     pub fn where_(&'a mut self, term: Term<'a>) -> &'a mut UpdateBuilder<'a> {
         self.where_clause = Some(term);
         self
     }
-<<<<<<< HEAD
-=======
     /// Sets the RETURNING clause
     ///
     /// # Example
@@ -1518,14 +1431,10 @@
     /// let update = ub.set(vec![("status", "'active'")]).returning(Columns::Selected(vec!["id", "status"])).build();
     /// assert_eq!(update.sql(), "UPDATE users SET status = 'active' RETURNING id, status");
     /// ```
->>>>>>> f4d1903e
     pub fn returning(&'a mut self, columns: Columns<'a>) -> &'a mut UpdateBuilder<'a> {
         self.returning = Some(columns);
         self
     }
-<<<<<<< HEAD
-    pub fn build(&self) -> Update<'a> {
-=======
     /// Builds the final Update statement
     ///
     /// # Example
@@ -1536,7 +1445,6 @@
     /// assert_eq!(update.sql(), "UPDATE users SET name = 'Eve'");
     /// ```
     pub fn build(&self) -> Update<'_> {
->>>>>>> f4d1903e
         Update {
             table: self.table,
             columns: self.columns.clone(),
@@ -1592,9 +1500,6 @@
     params: PgParams,
 }
 impl <'a> DeleteBuilder<'a> {
-<<<<<<< HEAD
-    pub fn build(&self) -> Delete<'a> {
-=======
     /// Builds the final Delete statement
     ///
     /// # Example
@@ -1605,14 +1510,11 @@
     /// assert_eq!(delete.sql(), "DELETE FROM users WHERE id = 10");
     /// ```
     pub fn build(&self) -> Delete<'_> {
->>>>>>> f4d1903e
         Delete {
             table: self.table,
             where_clause: self.where_clause.clone(),
         }
     }
-<<<<<<< HEAD
-=======
     /// Sets the WHERE clause
     ///
     /// # Example
@@ -1622,7 +1524,6 @@
     /// let delete = db.where_(eq("active", "false")).build();
     /// assert_eq!(delete.sql(), "DELETE FROM users WHERE active = false");
     /// ```
->>>>>>> f4d1903e
     pub fn where_(&'a mut self, term: Term<'a>) -> &'a mut DeleteBuilder<'a> {
         self.where_clause = Some(term);
         self
